/**
 * Copyright (c) 2011 Pranav Sawargaonkar.
 * Copyright (c) 2011 Sukanto Ghosh.
 * All rights reserved.
 *
 * This program is free software; you can redistribute it and/or modify
 * it under the terms of the GNU General Public License as published by
 * the Free Software Foundation; either version 2, or (at your option)
 * any later version.
 * 
 * This program is distributed in the hope that it will be useful,
 * but WITHOUT ANY WARRANTY; without even the implied warranty of
 * MERCHANTABILITY or FITNESS FOR A PARTICULAR PURPOSE.  See the
 * GNU General Public License for more details.
 * 
 * You should have received a copy of the GNU General Public License
 * along with this program; if not, write to the Free Software
 * Foundation, Inc., 675 Mass Ave, Cambridge, MA 02139, USA.
 *
 * @file prcm.h
 * @version 1.0
 * @author Pranav Sawargaonkar (pranav.sawargaonkar@gmail.com)
 * @author Sukanto Ghosh (sukantoghosh@gmail.com)
 * @brief OMAP3 Power, Reset, and Clock Managment APIs
 */
#ifndef __OMAP3_PRCM_H__
#define __OMAP3_PRCM_H__

#include <vmm_types.h>

#define OMAP3_SYSCLK_S12M			12000000
#define OMAP3_SYSCLK_S13M			13000000
#define OMAP3_SYSCLK_S19_2M			19200000
#define OMAP3_SYSCLK_S24M			24000000
#define OMAP3_SYSCLK_S26M			26000000
#define OMAP3_SYSCLK_S38_4M			38400000

#define OMAP3_PRCM_BASE				0x48004000

#define OMAP3_CM_BASE				0x48004000
#define OMAP3_CM_SIZE				0x1500

#define OMAP3_IVA2_CM_BASE			0x48004000
#define OMAP3_OCP_SYS_REG_CM_BASE		0x48004800
#define OMAP3_MPU_CM_BASE			0x48004900
#define OMAP3_CORE_CM_BASE			0x48004A00
#define OMAP3_SGX_CM_BASE			0x48004B00
#define OMAP3_WKUP_CM_BASE			0x48004C00
#define OMAP3_CLOCK_CTRL_REG_CM_BASE		0x48004D00
#define OMAP3_DSS_CM_BASE			0x48004E00
#define OMAP3_CAM_CM_BASE			0x48004F00
#define OMAP3_PER_CM_BASE			0x48005000
#define OMAP3_EMU_CM_BASE			0x48005100
#define OMAP3_GLOBAL_REG_CM_BASE		0x48005200
#define OMAP3_NEON_CM_BASE			0x48005300
#define OMAP3_USBHOST_CM_BASE			0x48005400

#define OMAP3_PRM_BASE				0x48306000
#define OMAP3_PRM_SIZE				0x1500

#define OMAP3_IVA2_PRM_BASE			0x48306000
#define OMAP3_OCP_SYS_REG_PRM_BASE		0x48306800
#define OMAP3_MPU_PRM_BASE			0x48306900
#define OMAP3_CORE_PRM_BASE			0x48306A00
#define OMAP3_SGX_PRM_BASE			0x48306B00
#define OMAP3_WKUP_PRM_BASE			0x48306C00
#define OMAP3_CLOCK_CTRL_REG_PRM_BASE		0x48306D00
#define OMAP3_DSS_PRM_BASE			0x48306E00
#define OMAP3_CAM_PRM_BASE			0x48306F00
#define OMAP3_PER_PRM_BASE			0x48307000
#define OMAP3_EMU_PRM_BASE			0x48307100
#define OMAP3_GLOBAL_REG_PRM_BASE		0x48307200
#define OMAP3_NEON_PRM_BASE			0x48307300
#define OMAP3_USBHOST_PRM_BASE			0x48307400

#define OMAP3_PRM_CLKSRC_CTRL			0x70
#define OMAP3_PRM_CLKSRC_CTRL_SYSCLKDIV_S	6
#define OMAP3_PRM_CLKSRC_CTRL_SYSCLKDIV_M	(0x3 << 6)
#define OMAP3_PRM_CLKSRC_CTRL_AUTOEXTCLK_S	3
#define OMAP3_PRM_CLKSRC_CTRL_AUTOEXTCLK_M	(0x3 << 3)
#define OMAP3_PRM_CLKSRC_CTRL_SYSCLKSEL_S	0
#define OMAP3_PRM_CLKSRC_CTRL_SYSCLKSEL_M	(0x3 << 0)

#define OMAP3_CM_FCLKEN_WKUP			0x00
#define OMAP3_CM_FCLKEN_WKUP_EN_WDT2_S		5
#define OMAP3_CM_FCLKEN_WKUP_EN_WDT2_M		(1 << 5)
#define OMAP3_CM_FCLKEN_WKUP_EN_GPIO1_S		3
#define OMAP3_CM_FCLKEN_WKUP_EN_GPIO1_M		(1 << 3)
#define OMAP3_CM_FCLKEN_WKUP_EN_GPT1_S		0
#define OMAP3_CM_FCLKEN_WKUP_EN_GPT1_M		(1 << 0)

#define OMAP3_CM_ICLKEN_WKUP			0x10
#define OMAP3_CM_ICLKEN_WKUP_EN_WDT2_S		5
#define OMAP3_CM_ICLKEN_WKUP_EN_WDT2_M		(1 << 5)
#define OMAP3_CM_ICLKEN_WKUP_EN_GPIO1_S		3
#define OMAP3_CM_ICLKEN_WKUP_EN_GPIO1_M		(1 << 3)
#define OMAP3_CM_ICLKEN_WKUP_EN_32KSYNC_S	2
#define OMAP3_CM_ICLKEN_WKUP_EN_32KSYNC_M	(1 << 2)
#define OMAP3_CM_ICLKEN_WKUP_EN_GPT1_S		0
#define OMAP3_CM_ICLKEN_WKUP_EN_GPT1_M		(1 << 0)

#define OMAP3_CM_IDLEST_WKUP			0x20
#define OMAP3_CM_IDLEST_WKUP_ST_WDT2_S		5
#define OMAP3_CM_IDLEST_WKUP_ST_WDT2_M		(1 << 5)
#define OMAP3_CM_IDLEST_WKUP_ST_GPIO1_S		3
#define OMAP3_CM_IDLEST_WKUP_ST_GPIO1_M		(1 << 3)
#define OMAP3_CM_IDLEST_WKUP_ST_32KSYNC_S	2
#define OMAP3_CM_IDLEST_WKUP_ST_32KSYNC_M	(1 << 2)
#define OMAP3_CM_IDLEST_WKUP_ST_GPT1_S		0
#define OMAP3_CM_IDLEST_WKUP_ST_GPT1_M		(1 << 0)

#define OMAP3_CM_AUTOIDLE_WKUP			0x30
#define OMAP3_CM_AUTOIDLE_WKUP_AUTO_WDT2_S	5
#define OMAP3_CM_AUTOIDLE_WKUP_AUTO_WDT2_M	(1 << 5)
#define OMAP3_CM_AUTOIDLE_WKUP_AUTO_GPIO1_S	3
#define OMAP3_CM_AUTOIDLE_WKUP_AUTO_GPIO1_M	(1 << 3)
#define OMAP3_CM_AUTOIDLE_WKUP_AUTO_32KSYNC_S	2
#define OMAP3_CM_AUTOIDLE_WKUP_AUTO_32KSYNC_M	(1 << 2)
#define OMAP3_CM_AUTOIDLE_WKUP_AUTO_GPT1_S	0
#define OMAP3_CM_AUTOIDLE_WKUP_AUTO_GPT1_M	(1 << 0)

#define OMAP3_CM_CLKSEL_WKUP			0x40
#define OMAP3_CM_CLKSEL_WKUP_CLKSEL_RM_S	1
#define OMAP3_CM_CLKSEL_WKUP_CLKSEL_RM_M	(0x3 << 1)
#define OMAP3_CM_CLKSEL_WKUP_CLKSEL_GPT1_S	0
#define OMAP3_CM_CLKSEL_WKUP_CLKSEL_GPT1_M	(1 << 0)

<<<<<<< HEAD
=======

#define OMAP3_CM_FCLKEN_PER			0x00
#define OMAP3_CM_FCLKEN_PER_EN_GPT2_S		3
#define OMAP3_CM_FCLKEN_PER_EN_GPT2_M		(1 << 3)

#define OMAP3_CM_ICLKEN_PER			0x10
#define OMAP3_CM_ICLKEN_PER_EN_GPT2_S		3
#define OMAP3_CM_ICLKEN_PER_EN_GPT2_M		(1 << 3)

#define OMAP3_CM_CLKSEL_PER			0x40
#define OMAP3_CM_CLKSEL_PER_CLKSEL_GPT2_S	0
#define OMAP3_CM_CLKSEL_PER_CLKSEL_GPT2_M	(1 << 0)


#define OMAP3_CM_ICLKEN			0x00
#define OMAP3_CM_FCLKEN			0x10
#define OMAP3_CM_CLKSEL			0x40
>>>>>>> 6a9ebb9b

#endif<|MERGE_RESOLUTION|>--- conflicted
+++ resolved
@@ -125,8 +125,6 @@
 #define OMAP3_CM_CLKSEL_WKUP_CLKSEL_GPT1_S	0
 #define OMAP3_CM_CLKSEL_WKUP_CLKSEL_GPT1_M	(1 << 0)
 
-<<<<<<< HEAD
-=======
 
 #define OMAP3_CM_FCLKEN_PER			0x00
 #define OMAP3_CM_FCLKEN_PER_EN_GPT2_S		3
@@ -144,6 +142,5 @@
 #define OMAP3_CM_ICLKEN			0x00
 #define OMAP3_CM_FCLKEN			0x10
 #define OMAP3_CM_CLKSEL			0x40
->>>>>>> 6a9ebb9b
 
 #endif