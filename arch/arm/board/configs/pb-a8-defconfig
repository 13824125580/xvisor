#
# Automatically generated make config: don't edit
# Project: Xvisor (eXtensible Versatile hypervISOR)
# Version: 0.1
<<<<<<< HEAD
# Mon Nov 21 15:35:50 2011
=======
# Wed Dec 14 21:30:49 2011
>>>>>>> 6a9ebb9b
#
# CONFIG_SMP is not set
CONFIG_ARCH_ARM=y
# CONFIG_ARCH_MIPS is not set
CONFIG_ARCH="arm"
CONFIG_CPU="arm32"
CONFIG_CPU_LE=y
# CONFIG_CPU_BE is not set
CONFIG_BOARD="pb-a8"
CONFIG_CPU_CORTEX_A8=y
# CONFIG_CPU_OMAP3 is not set
CONFIG_ARMV7A=y
CONFIG_ARM32=y

#
# ARM 32-Bit Options
#
<<<<<<< HEAD
# CONFIG_ARMV7A_HIGHVEC is not set
# CONFIG_ARMV7A_FUNCSTATS is not set
=======
# CONFIG_ARM32_HIGHVEC is not set
# CONFIG_ARM32_FUNCSTATS is not set
>>>>>>> 6a9ebb9b
# CONFIG_ARMV7A_SECUREX is not set
CONFIG_BOARD_PB_A8=y
CONFIG_REALVIEW=y
CONFIG_EMU_REALVIEW=y

#
# Realview PB-A8 Options
#
CONFIG_ONE_GUEST_PBA8_DTS=y
# CONFIG_ONE_PT_GUEST_PBA8_DTS is not set
# CONFIG_TWO_GUEST_PBA8_DTS is not set

#
# Hypervisor Options
#
<<<<<<< HEAD
CONFIG_MAX_VCPU_COUNT=8
CONFIG_MAX_GUEST_COUNT=2
CONFIG_VGPA2REG_CACHE_SIZE=8
CONFIG_VAPOOL_SIZE=8
=======
>>>>>>> 6a9ebb9b
# CONFIG_VERBOSE_MODE is not set
CONFIG_BANNER_NONE=y
# CONFIG_BANNER_DEFAULT is not set
CONFIG_MAX_VCPU_COUNT=8
CONFIG_MAX_GUEST_COUNT=2
CONFIG_VGPA2REG_CACHE_SIZE=8
CONFIG_VAPOOL_SIZE=8
# CONFIG_PROFILE is not set
# CONFIG_SCHEDALGO_RR is not set
CONFIG_SCHEDALGO_PRR=y
CONFIG_IRQ_STACK_SIZE=4096
CONFIG_THREAD_STACK_SIZE=4096
CONFIG_HEAP_SIZE=1024
CONFIG_HEAP_BUDDY=y
# CONFIG_HEAP_TRIVIAL is not set

#
# Buddy System Configuration
#
CONFIG_BUDDY_HOUSE_KEEPING_PERCENT=25
CONFIG_BUDDY_MIN_BLOCK_SIZE_SHIFT=2
CONFIG_BUDDY_MAX_BLOCK_SIZE_SHIFT=12

#
# Library Options
#
CONFIG_LIBFDT=y
# CONFIG_KALLSYMS is not set
# CONFIG_LIBSORT is not set

#
# Tool Options
#
CONFIG_DTC=y
CONFIG_CPATCH=y
# CONFIG_BBFLASH is not set
# CONFIG_KALLSYMS_GENERATOR is not set

#
# Device Drivers
#

#
# Serial Port Drivers
#
CONFIG_SERIAL=y
# CONFIG_SERIAL_UART is not set
CONFIG_SERIAL_PL01X=y

#
# Device Emulators
#

#
# System Emulators
#
CONFIG_EMU_SYS=y
CONFIG_EMU_SYS_REALVIEW=y
CONFIG_EMU_SYS_SP810=y

#
# PIC Emulators
#
CONFIG_EMU_PIC=y
CONFIG_EMU_PIC_GIC=y

#
# Timer Emulators
#
CONFIG_EMU_TIMER=y
CONFIG_EMU_TIMER_SP804=y

#
# Serial Port Emulators
#
CONFIG_EMU_SERIAL=y
CONFIG_EMU_SERIAL_PL011=y<|MERGE_RESOLUTION|>--- conflicted
+++ resolved
@@ -2,11 +2,7 @@
 # Automatically generated make config: don't edit
 # Project: Xvisor (eXtensible Versatile hypervISOR)
 # Version: 0.1
-<<<<<<< HEAD
-# Mon Nov 21 15:35:50 2011
-=======
 # Wed Dec 14 21:30:49 2011
->>>>>>> 6a9ebb9b
 #
 # CONFIG_SMP is not set
 CONFIG_ARCH_ARM=y
@@ -24,13 +20,8 @@
 #
 # ARM 32-Bit Options
 #
-<<<<<<< HEAD
-# CONFIG_ARMV7A_HIGHVEC is not set
-# CONFIG_ARMV7A_FUNCSTATS is not set
-=======
 # CONFIG_ARM32_HIGHVEC is not set
 # CONFIG_ARM32_FUNCSTATS is not set
->>>>>>> 6a9ebb9b
 # CONFIG_ARMV7A_SECUREX is not set
 CONFIG_BOARD_PB_A8=y
 CONFIG_REALVIEW=y
@@ -46,13 +37,6 @@
 #
 # Hypervisor Options
 #
-<<<<<<< HEAD
-CONFIG_MAX_VCPU_COUNT=8
-CONFIG_MAX_GUEST_COUNT=2
-CONFIG_VGPA2REG_CACHE_SIZE=8
-CONFIG_VAPOOL_SIZE=8
-=======
->>>>>>> 6a9ebb9b
 # CONFIG_VERBOSE_MODE is not set
 CONFIG_BANNER_NONE=y
 # CONFIG_BANNER_DEFAULT is not set
